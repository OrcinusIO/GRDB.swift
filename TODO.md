<<<<<<< HEAD
- [ ] Put back dispatching tests in GRDBOSXTests (they are disabled in order to avoid linker errors)
    - DatabasePoolReleaseMemoryTests
    - DatabasePoolSchemaCacheTests
    - DatabaseQueueReleaseMemoryTests
    - DatabasePoolBackupTests
    - DatabasePoolConcurrencyTests
    - DatabasePoolReadOnlyTests
    - DatabaseQueueConcurrencyTests
- [ ] Swift3: return Self when possible
- [ ] Swift3: have a look at the new GCD: https://medium.com/swift-and-ios-writing/a-quick-look-at-gcd-and-swift-3-732bef6e1838#.oplqethl5
- [ ] Swift3: move more top-level enums inside an owner type. Foundation uses lowercase for those enum *types* (besides the lowercase *values*)
- [ ] Swift3: check .autoreleaseWorkItem option in GCD Queue creation
- [ ] Swift3: move database event filtering into the TransactionObserver protocol
- [ ] Swift3: conversion from Row to NSDictionary 
- [ ] Fatal Error when MutablePersistable.update(_:columns:) is given columns that do not exist in the database.
=======
- [ ] Fix slow compilation time of SQLTableBuilderTests.swift
>>>>>>> 55f07e91
- [ ] @hdlj: Extensibility of the Query Interface
- [ ] @hdlj: FetchedRecordsController throttling
- [ ] @hdlj: Check RAM pressure
- [ ] DatabasePool: attempt to read from the database in DatabasePool.init(). Don't crash, but throw eventual error instead. (Related issue: https://github.com/groue/GRDB.swift/issues/99)
- [ ] Test Row(SQLColumn)
- [ ] Persistable partial update: allow models whose persistentDictionary only contains a subset of table columns (and count of default value)
- [ ] What is the behavior inTransaction and inSavepoint behaviors in case of commit error? Code looks like we do not rollback, leaving the app in a weird state (out of Swift transaction block with a SQLite transaction that may still be opened).
- [ ] GRDBCipher: remove limitations on iOS or OS X versions
- [ ] FetchedRecordsController: take inspiration from https://github.com/jflinter/Dwifft
- [ ] File protection: Read https://github.com/ccgus/fmdb/issues/262 and understand https://lists.apple.com/archives/cocoa-dev/2012/Aug/msg00527.html
- [ ] Support for resource values (see https://developer.apple.com/library/ios/qa/qa1719/_index.html)
- [ ] DOC: Since commit e6010e334abdf98eb9f62c1d6abbb2a9e8cd7d19, one can not use the raw SQLite API without importing the SQLite module for the platform. We need to document that.
- [ ] Query builder
    - [ ] SELECT readers.*, books.* FROM ... JOIN ...
    - [ ] date functions
    - [ ] NOW
    - [ ] RANDOM() https://www.sqlite.org/lang_corefunc.html
    - [ ] LIKE https://www.sqlite.org/lang_expr.html
    - [ ] GLOB https://www.sqlite.org/lang_expr.html
    - [ ] MATCH https://www.sqlite.org/lang_expr.html
    - [ ] REGEXP https://www.sqlite.org/lang_expr.html
    - [ ] CASE x WHEN w1 THEN r1 WHEN w2 THEN r2 ELSE r3 END https://www.sqlite.org/lang_expr.html
- [ ] In-memory DatabasePool (https://www.sqlite.org/inmemorydb.html). Unfortunately, a shared cache is not enough. Since SQLite does not provide WAL mode for in-memory databases, it's easy to get "database is locked" errors. A WAL database on a RAM disk looks out of reach. Possible solution: have one writer that is exclusive with the readers.


Not sure

- [X] Have Row adopt LiteralDictionaryConvertible
    - [ ] ... allowing non unique column names
- [ ] Remove DatabaseValue.value()
    - [X] Don't talk about DatabaseValue.value() in README.md
- [ ] Move Database Events filtering to the TransactionObserverType protocol
- [ ] Support for NSColor/UIColor. Beware UIColor components can go beyond [0, 1.0] in iOS10.


Require changes in the Swift language:

- [ ] Specific and optimized Optional<StatementColumnConvertible>.fetch... methods when http://openradar.appspot.com/22852669 is fixed.


Requires recompilation of SQLite:

- [ ] https://www.sqlite.org/c3ref/column_database_name.html could help extracting out of a row a subrow only made of columns that come from a specific table. Requires SQLITE_ENABLE_COLUMN_METADATA which is not set on the sqlite3 lib that ships with OSX.



Reading list:

- VACUUM (https://blogs.gnome.org/jnelson/)
- Full text search (https://www.sqlite.org/fts3.html. Related: https://blogs.gnome.org/jnelson/)
- https://www.sqlite.org/undoredo.html
- http://www.sqlite.org/intern-v-extern-blob.html
- List of documentation keywords: https://swift.org/documentation/api-design-guidelines.html#special-instructions
- https://www.zetetic.net/sqlcipher/
- https://sqlite.org/sharedcache.html
- Amazing tip from Xcode labs: add a EXCLUDED_SOURCE_FILE_NAMES build setting to conditionally exclude sources for different configuration: https://twitter.com/zats/status/74386298602026496
- SQLITE_ENABLE_SQLLOG: http://mjtsai.com/blog/2016/07/19/sqlite_enable_sqllog/
- [Writing High-Performance Swift Code](https://github.com/apple/swift/blob/master/docs/OptimizationTips.rst)
- http://docs.diesel.rs/diesel/associations/index.html
- http://cocoamine.net/blog/2015/09/07/contentless-fts4-for-large-immutable-documents/<|MERGE_RESOLUTION|>--- conflicted
+++ resolved
@@ -1,4 +1,3 @@
-<<<<<<< HEAD
 - [ ] Put back dispatching tests in GRDBOSXTests (they are disabled in order to avoid linker errors)
     - DatabasePoolReleaseMemoryTests
     - DatabasePoolSchemaCacheTests
@@ -14,9 +13,7 @@
 - [ ] Swift3: move database event filtering into the TransactionObserver protocol
 - [ ] Swift3: conversion from Row to NSDictionary 
 - [ ] Fatal Error when MutablePersistable.update(_:columns:) is given columns that do not exist in the database.
-=======
 - [ ] Fix slow compilation time of SQLTableBuilderTests.swift
->>>>>>> 55f07e91
 - [ ] @hdlj: Extensibility of the Query Interface
 - [ ] @hdlj: FetchedRecordsController throttling
 - [ ] @hdlj: Check RAM pressure
