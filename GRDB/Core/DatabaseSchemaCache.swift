/// The protocol for schema cache.
///
/// This protocol must not contain values that are valid for a single connection
/// only, because several connections can share the same schema cache.
///
/// Statements can't be cached here, for example.
protocol DatabaseSchemaCache {
    mutating func clear()
    
    func primaryKey(_ tableName: String) -> PrimaryKey??
    mutating func set(primaryKey: PrimaryKey?, for tableName: String)

<<<<<<< HEAD
    func indexes(on tableName: String) -> [Database.IndexInfo]?
    mutating func set(indexes: [Database.IndexInfo], forTableName tableName: String)
=======
    func indexes(on tableName: String) -> [TableIndex]?
    mutating func setIndexes(indexes: [TableIndex], forTableName tableName: String)
>>>>>>> 111d11a7
}

/// A thread-unsafe database schema cache
final class SimpleDatabaseSchemaCache: DatabaseSchemaCache {
    private var primaryKeys: [String: PrimaryKey?] = [:]
    private var indexes: [String: [TableIndex]] = [:]
    
    func clear() {
        primaryKeys = [:]
        indexes = [:]
    }
    
    func primaryKey(_ tableName: String) -> PrimaryKey?? {
        return primaryKeys[tableName]
    }
    
    func set(primaryKey: PrimaryKey?, for tableName: String) {
        primaryKeys[tableName] = primaryKey
    }
    
    func indexes(on tableName: String) -> [TableIndex]? {
        return indexes[tableName]
    }
    
<<<<<<< HEAD
    func set(indexes: [Database.IndexInfo], forTableName tableName: String) {
=======
    func setIndexes(indexes: [TableIndex], forTableName tableName: String) {
>>>>>>> 111d11a7
        self.indexes[tableName] = indexes
    }
}

/// A thread-safe database schema cache
final class SharedDatabaseSchemaCache: DatabaseSchemaCache {
    private let cache = ReadWriteBox(SimpleDatabaseSchemaCache())
    
    func clear() {
        cache.write { $0.clear() }
    }
    
    func primaryKey(_ tableName: String) -> PrimaryKey?? {
        return cache.read { $0.primaryKey(tableName) }
    }
    
    func set(primaryKey: PrimaryKey?, for tableName: String) {
        cache.write { $0.set(primaryKey: primaryKey, for: tableName) }
    }
    
    func indexes(on tableName: String) -> [TableIndex]? {
        return cache.read { $0.indexes(on: tableName) }
    }
    
<<<<<<< HEAD
    func set(indexes: [Database.IndexInfo], forTableName tableName: String) {
        cache.write { $0.set(indexes: indexes, forTableName: tableName) }
=======
    func setIndexes(indexes: [TableIndex], forTableName tableName: String) {
        cache.write { $0.setIndexes(indexes, forTableName: tableName) }
>>>>>>> 111d11a7
    }
}<|MERGE_RESOLUTION|>--- conflicted
+++ resolved
@@ -10,13 +10,8 @@
     func primaryKey(_ tableName: String) -> PrimaryKey??
     mutating func set(primaryKey: PrimaryKey?, for tableName: String)
 
-<<<<<<< HEAD
-    func indexes(on tableName: String) -> [Database.IndexInfo]?
-    mutating func set(indexes: [Database.IndexInfo], forTableName tableName: String)
-=======
     func indexes(on tableName: String) -> [TableIndex]?
-    mutating func setIndexes(indexes: [TableIndex], forTableName tableName: String)
->>>>>>> 111d11a7
+    mutating func set(indexes: [TableIndex], forTableName tableName: String)
 }
 
 /// A thread-unsafe database schema cache
@@ -41,11 +36,7 @@
         return indexes[tableName]
     }
     
-<<<<<<< HEAD
-    func set(indexes: [Database.IndexInfo], forTableName tableName: String) {
-=======
-    func setIndexes(indexes: [TableIndex], forTableName tableName: String) {
->>>>>>> 111d11a7
+    func set(indexes: [TableIndex], forTableName tableName: String) {
         self.indexes[tableName] = indexes
     }
 }
@@ -70,12 +61,7 @@
         return cache.read { $0.indexes(on: tableName) }
     }
     
-<<<<<<< HEAD
-    func set(indexes: [Database.IndexInfo], forTableName tableName: String) {
+    func set(indexes: [TableIndex], forTableName tableName: String) {
         cache.write { $0.set(indexes: indexes, forTableName: tableName) }
-=======
-    func setIndexes(indexes: [TableIndex], forTableName tableName: String) {
-        cache.write { $0.setIndexes(indexes, forTableName: tableName) }
->>>>>>> 111d11a7
     }
 }