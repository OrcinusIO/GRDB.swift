--- conflicted
+++ resolved
@@ -310,9 +310,6 @@
         return Row.statementColumnConvertible(atUncheckedIndex: index, in: sqliteStatement)
     }
     
-<<<<<<< HEAD
-    /// Returns the optional Data at given index.
-=======
     /// Returns Int64, Double, String, NSData or nil, depending on the value
     /// stored at the given column.
     ///
@@ -320,8 +317,7 @@
     /// the same name, the leftmost column is considered.
     ///
     /// The result is nil if the row does not contain the column.
-    @warn_unused_result
-    public func value(column: SQLColumn) -> DatabaseValueConvertible? {
+    public func value(column: Column) -> DatabaseValueConvertible? {
         return value(named: column.name)
     }
     
@@ -333,8 +329,7 @@
     /// If the column is missing or if the SQLite value is NULL, the result is
     /// nil. Otherwise the SQLite value is converted to the requested type
     /// `Value`. Should this conversion fail, a fatal error is raised.
-    @warn_unused_result
-    public func value<Value: DatabaseValueConvertible>(column: SQLColumn) -> Value? {
+    public func value<Value: DatabaseValueConvertible>(column: Column) -> Value? {
         return value(named: column.name)
     }
     
@@ -350,8 +345,7 @@
     /// This method exists as an optimization opportunity for types that adopt
     /// StatementColumnConvertible. It *may* trigger SQLite built-in conversions
     /// (see https://www.sqlite.org/datatype3.html).
-    @warn_unused_result
-    public func value<Value: protocol<DatabaseValueConvertible, StatementColumnConvertible>>(column: SQLColumn) -> Value? {
+    public func value<Value: DatabaseValueConvertible & StatementColumnConvertible>(column: Column) -> Value? {
         return value(named: column.name)
     }
     
@@ -364,8 +358,7 @@
     ///
     /// This method crashes if the fetched SQLite value is NULL, or if the
     /// SQLite value can not be converted to `Value`.
-    @warn_unused_result
-    public func value<Value: DatabaseValueConvertible>(column: SQLColumn) -> Value {
+    public func value<Value: DatabaseValueConvertible>(column: Column) -> Value {
         return value(named: column.name)
     }
     
@@ -382,13 +375,11 @@
     /// This method exists as an optimization opportunity for types that adopt
     /// StatementColumnConvertible. It *may* trigger SQLite built-in conversions
     /// (see https://www.sqlite.org/datatype3.html).
-    @warn_unused_result
-    public func value<Value: protocol<DatabaseValueConvertible, StatementColumnConvertible>>(column: SQLColumn) -> Value {
+    public func value<Value: DatabaseValueConvertible & StatementColumnConvertible>(column: Column) -> Value {
         return value(named: column.name)
     }
     
-    /// Returns the optional `NSData` at given index.
->>>>>>> 6f12594b
+    /// Returns the optional Data at given index.
     ///
     /// Indexes span from 0 for the leftmost column to (row.count - 1) for the
     /// righmost column.
@@ -432,8 +423,7 @@
     ///
     /// The returned data does not owns its bytes: it must not be used longer
     /// than the row's lifetime.
-    @warn_unused_result
-    public func dataNoCopy(column: SQLColumn) -> NSData? {
+    public func dataNoCopy(column: Column) -> Data? {
         return dataNoCopy(named: column.name)
     }
 }
